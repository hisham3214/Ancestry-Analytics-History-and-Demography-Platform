--- conflicted
+++ resolved
@@ -4,11 +4,7 @@
 # Replace with your MySQL connection details
 config = {
     'user': 'root',       # Your MySQL username
-<<<<<<< HEAD
-    'password': 'khalil_13579',   # Your MySQL password
-=======
     'password': 'LZ#amhe!32',   # Your MySQL password
->>>>>>> 8407fc41
     'host': '127.0.0.1',           # The host where MySQL server is running
     'database': 'fyp',   # The database name where you want to create tables
     'raise_on_warnings': True
